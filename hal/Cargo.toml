[package]
name = "stm32wl-hal"
description = "Hardware abstraction layer for the STM32WL series microcontrollers."
readme = "README.md"

version = "0.1.0-alpha.0"
authors = ["Alex M. <alexmgit@protonmail.com>"]
edition = "2018"
license = "MIT"
keywords = ["arm", "cortex-m", "stm32", "hal"]
categories = ["embedded", "hardware-support", "no-std"]
repository = "https://github.com/newAM/stm32wl-hal"

[features]
stm32wl5x_cm0p = ["stm32wl/stm32wl5x_cm0p"]
stm32wl5x_cm4 = ["stm32wl/stm32wl5x_cm4"]
stm32wle5 = ["stm32wl/stm32wle5"]
rt = ["stm32wl/rt", "cortex-m-rt"]

# do NOT modify these features
defmt-default = []
defmt-trace = []
defmt-debug = []
defmt-info = []
defmt-warn = []
defmt-error = []

[dependencies]
cfg-if = "1"
rand_core = "0.6"
cortex-m = "0.7"
embedded-hal = "0.2"
<<<<<<< HEAD
embedded-time = "0.12"
paste = "1"
=======
nb = "1"
>>>>>>> 02cef5bc

[dependencies.num-traits]
version = "0.2"
default-features = false

[dependencies.stm32wl]
git = "https://github.com/newAM/stm32wl-rs.git"
rev = "239ceea719f2e26b70e8680f87a31b4a309b5ff8"

[dependencies.cortex-m-rt]
version = "0.6"
optional = true

[dependencies.defmt]
version = "0.2"
optional = true

[dev-dependencies]
static_assertions = "1"

[package.metadata.docs.rs]
all-features = false
features = ["stm32wl5x_cm4", "rt"]
rustdoc-args = ["--cfg", "docsrs"]<|MERGE_RESOLUTION|>--- conflicted
+++ resolved
@@ -30,12 +30,9 @@
 rand_core = "0.6"
 cortex-m = "0.7"
 embedded-hal = "0.2"
-<<<<<<< HEAD
 embedded-time = "0.12"
+nb = "1"
 paste = "1"
-=======
-nb = "1"
->>>>>>> 02cef5bc
 
 [dependencies.num-traits]
 version = "0.2"
